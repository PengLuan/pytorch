#pragma once

#include <c10/core/Backend.h>
#include <c10/core/ScalarType.h>
#include <c10/util/Exception.h>

#include <type_traits>
#include <atomic>

// Implements instruction set specific function dispatch.
//
// Kernels that may make use of specialized instruction sets (e.g. AVX) are
// compiled multiple times with different compiler flags (e.g. -mavx). A
// DispatchStub contains a table of function pointers for a kernel. At runtime,
// the fastest available kernel is chosen based on the features reported by
// cpuinfo.
//
// Example:
//
// In native/MyKernel.h:
//   using fn_type = void(*)(const Tensor& x);
//   DECLARE_DISPATCH(fn_type, stub);
//
// In native/MyKernel.cpp
//   DEFINE_DISPATCH(stub);
//
// In native/cpu/MyKernel.cpp:
//   namespace {
//     // use anonymous namespace so that different cpu versions won't conflict
//     void kernel(const Tensor& x) { ... }
//   }
//   REGISTER_DISPATCH(stub, &kernel);
//
// To call:
//   stub(kCPU, tensor);
//
// TODO: CPU instruction set selection should be folded into whatever
// the main dispatch mechanism is.

// ignore warnings about DispatchStub::DEFAULT, AVX, AVX2 defined elsewhere
#if defined(__clang__)
#pragma clang diagnostic push
#pragma clang diagnostic ignored "-Wundefined-var-template"
#endif

namespace at { namespace native {

enum class CPUCapability {
  DEFAULT = 0,
#ifdef HAVE_VSX_CPU_DEFINITION
  VSX = 1,
#else
  AVX = 1,
  AVX2 = 2,
#endif
  NUM_OPTIONS
};

CPUCapability get_cpu_capability();

template <typename FnPtr, typename T>
struct TORCH_API DispatchStub;

template <typename rT, typename T, typename... Args>
struct TORCH_API DispatchStub<rT (*)(Args...), T> {
  using FnPtr = rT (*) (Args...);

  DispatchStub() = default;
  DispatchStub(const DispatchStub&) = delete;
  DispatchStub& operator=(const DispatchStub&) = delete;

private:
  FnPtr get_call_ptr(DeviceType device_type) {
    FnPtr call_ptr = nullptr;
    if (device_type == DeviceType::CPU) {
      // Use memory_order_relaxed here since even if two threads race,
      // they will still compute the same value for cpu_dispatch_ptr.
      auto fptr = cpu_dispatch_ptr.load(std::memory_order_relaxed);
      if (!fptr) {
        fptr = choose_cpu_impl();
        cpu_dispatch_ptr.store(fptr, std::memory_order_relaxed);
      }
      call_ptr = fptr;
    } else if (device_type == DeviceType::CUDA) {
<<<<<<< HEAD
      AT_ASSERTM(cuda_dispatch_ptr, "DispatchStub: missing CUDA kernel");
      call_ptr = cuda_dispatch_ptr;
    } else if (device_type == DeviceType::HIP) {
      AT_ASSERTM(hip_dispatch_ptr, "DispatchStub: missing HIP kernel");
      call_ptr = hip_dispatch_ptr;
    }
    if (call_ptr == nullptr) {
=======
      TORCH_INTERNAL_ASSERT(cuda_dispatch_ptr, "DispatchStub: missing CUDA kernel");
      return (*cuda_dispatch_ptr)(std::forward<ArgTypes>(args)...);
    } else if (device_type == DeviceType::HIP) {
      TORCH_INTERNAL_ASSERT(hip_dispatch_ptr, "DispatchStub: missing HIP kernel");
      return (*hip_dispatch_ptr)(std::forward<ArgTypes>(args)...);
    } else {
>>>>>>> 97e35858
      AT_ERROR("DispatchStub: unsupported device type", device_type);
    }
    return call_ptr;
  }

public:
  template <typename... ArgTypes>
  rT operator()(DeviceType device_type, ArgTypes&&... args) {
    FnPtr call_ptr = get_call_ptr(device_type);
    return (*call_ptr)(std::forward<ArgTypes>(args)...);
  }

  FnPtr choose_cpu_impl() {
    auto capability = static_cast<int>(get_cpu_capability());
    (void)capability;
#ifdef HAVE_AVX2_CPU_DEFINITION
    if (capability >= static_cast<int>(CPUCapability::AVX2)) {
      TORCH_INTERNAL_ASSERT(AVX2, "DispatchStub: missing AVX2 kernel");
      return AVX2;
    }
#endif
#ifdef HAVE_AVX_CPU_DEFINITION
    if (capability >= static_cast<int>(CPUCapability::AVX)) {
      TORCH_INTERNAL_ASSERT(AVX, "DispatchStub: missing AVX kernel");
      return AVX;
    }
#endif
#ifdef HAVE_VSX_CPU_DEFINITION
    if (capability >= static_cast<int>(CPUCapability::VSX)) {
      TORCH_INTERNAL_ASSERT(VSX, "DispatchStub: missing VSX kernel");
      return VSX;
    }
#endif
    TORCH_INTERNAL_ASSERT(DEFAULT, "DispatchStub: missing default kernel");
    return DEFAULT;
  }

// Fixing dispatch error in Windows debug builds.
// See https://github.com/pytorch/pytorch/issues/22681 for more details.
#if defined(_MSC_VER) && defined(_DEBUG)
  std::atomic<FnPtr> cpu_dispatch_ptr;
  FnPtr cuda_dispatch_ptr;
  FnPtr hip_dispatch_ptr;
#else
  std::atomic<FnPtr> cpu_dispatch_ptr{nullptr};
  FnPtr cuda_dispatch_ptr = nullptr;
  FnPtr hip_dispatch_ptr = nullptr;
#endif
  static FnPtr DEFAULT;
#ifdef HAVE_AVX_CPU_DEFINITION
  static FnPtr AVX;
#endif
#ifdef HAVE_AVX2_CPU_DEFINITION
  static FnPtr AVX2;
#endif
#ifdef HAVE_VSX_CPU_DEFINITION
  static FnPtr VSX;
#endif
};

namespace {
template <typename FnPtr, typename T>
struct RegisterCUDADispatch {
  RegisterCUDADispatch(DispatchStub<FnPtr, T>& stub, FnPtr value) {
    stub.cuda_dispatch_ptr = value;
  }
};

template <typename FnPtr, typename T>
struct RegisterHIPDispatch {
  RegisterHIPDispatch(DispatchStub<FnPtr, T>& stub, FnPtr value) {
    // TODO: make this point at hip_dispatch_ptr
    stub.cuda_dispatch_ptr = value;
  }
};
} // anonymous namespace

// Compiler will complain if you put things like std::tuple<Tensor, Tensor> in
// the `fn` argument of DECLARE_DISPATCH. Some possible workarounds, e.g.,
// adding parentheses and using helper struct to get rid of the parentheses, do
// not work with MSVC. So do a `using`-declaration if you need to pass in such
// `fn`, e.g., grid_sampler_2d_backward_cpu_kernel in GridSampleKernel.h.
#define DECLARE_DISPATCH(fn, name)         \
  struct name : DispatchStub<fn, name> {   \
    name() = default;                      \
    name(const name&) = delete;            \
    name& operator=(const name&) = delete; \
  };                                       \
  extern TORCH_API struct name name

#define DEFINE_DISPATCH(name) struct name name

#define REGISTER_ARCH_DISPATCH(name, arch, fn) \
  template <> decltype(fn) DispatchStub<decltype(fn), struct name>::arch = fn;

#ifdef HAVE_AVX_CPU_DEFINITION
#define REGISTER_AVX_DISPATCH(name, fn) REGISTER_ARCH_DISPATCH(name, AVX, fn)
#else
#define REGISTER_AVX_DISPATCH(name, fn)
#endif

#ifdef HAVE_AVX2_CPU_DEFINITION
#define REGISTER_AVX2_DISPATCH(name, fn) REGISTER_ARCH_DISPATCH(name, AVX2, fn)
#else
#define REGISTER_AVX2_DISPATCH(name, fn)
#endif

#ifdef HAVE_VSX_CPU_DEFINITION
#define REGISTER_VSX_DISPATCH(name, fn) REGISTER_ARCH_DISPATCH(name, VSX, fn)
#else
#define REGISTER_VSX_DISPATCH(name, fn)
#endif

#define REGISTER_NO_CPU_DISPATCH(name, fn_type)                                \
  REGISTER_ARCH_DISPATCH(name, DEFAULT, static_cast<fn_type>(nullptr))         \
  REGISTER_AVX_DISPATCH(name, static_cast<fn_type>(nullptr))                   \
  REGISTER_AVX2_DISPATCH(name, static_cast<fn_type>(nullptr))          \
  REGISTER_VSX_DISPATCH(name, static_cast<fn_type>(nullptr))

#define REGISTER_CUDA_DISPATCH(name, fn) \
  static RegisterCUDADispatch<decltype(fn), struct name> name ## __register(name, fn);

#define REGISTER_HIP_DISPATCH(name, fn) \
  static RegisterHIPDispatch<decltype(fn), struct name> name ## __register(name, fn);

// NB: This macro must be used in an actual 'cu' file; if you try using
// it from a 'cpp' file it will not work!
#if defined(__CUDACC__)
#define REGISTER_DISPATCH(name, fn) REGISTER_CUDA_DISPATCH(name, fn)
#elif defined(__HIPCC__)
// TODO: cut this over to HIP dispatch once we stop pretending that CUDA
// is HIP in the PyTorch HIPify build.
#define REGISTER_DISPATCH(name, fn) REGISTER_CUDA_DISPATCH(name, fn)
// #define REGISTER_DISPATCH(name, fn) REGISTER_HIP_DISPATCH(name, fn)
#elif defined(CPU_CAPABILITY)
#define REGISTER_DISPATCH(name, fn) REGISTER_ARCH_DISPATCH(name, CPU_CAPABILITY, fn)
#endif


}} // namespace at::native


#if defined(__clang__)
#pragma clang diagnostic pop
#endif<|MERGE_RESOLUTION|>--- conflicted
+++ resolved
@@ -71,36 +71,29 @@
 
 private:
   FnPtr get_call_ptr(DeviceType device_type) {
-    FnPtr call_ptr = nullptr;
-    if (device_type == DeviceType::CPU) {
-      // Use memory_order_relaxed here since even if two threads race,
-      // they will still compute the same value for cpu_dispatch_ptr.
-      auto fptr = cpu_dispatch_ptr.load(std::memory_order_relaxed);
-      if (!fptr) {
-        fptr = choose_cpu_impl();
-        cpu_dispatch_ptr.store(fptr, std::memory_order_relaxed);
+    switch (device_type) {
+      case DeviceType::CPU: {
+        // Use memory_order_relaxed here since even if two threads race,
+        // they will still compute the same value for cpu_dispatch_ptr.
+        auto fptr = cpu_dispatch_ptr.load(std::memory_order_relaxed);
+        if (!fptr) {
+          fptr = choose_cpu_impl();
+          cpu_dispatch_ptr.store(fptr, std::memory_order_relaxed);
+        }
+        return fptr;
       }
-      call_ptr = fptr;
-    } else if (device_type == DeviceType::CUDA) {
-<<<<<<< HEAD
-      AT_ASSERTM(cuda_dispatch_ptr, "DispatchStub: missing CUDA kernel");
-      call_ptr = cuda_dispatch_ptr;
-    } else if (device_type == DeviceType::HIP) {
-      AT_ASSERTM(hip_dispatch_ptr, "DispatchStub: missing HIP kernel");
-      call_ptr = hip_dispatch_ptr;
-    }
-    if (call_ptr == nullptr) {
-=======
-      TORCH_INTERNAL_ASSERT(cuda_dispatch_ptr, "DispatchStub: missing CUDA kernel");
-      return (*cuda_dispatch_ptr)(std::forward<ArgTypes>(args)...);
-    } else if (device_type == DeviceType::HIP) {
-      TORCH_INTERNAL_ASSERT(hip_dispatch_ptr, "DispatchStub: missing HIP kernel");
-      return (*hip_dispatch_ptr)(std::forward<ArgTypes>(args)...);
-    } else {
->>>>>>> 97e35858
-      AT_ERROR("DispatchStub: unsupported device type", device_type);
-    }
-    return call_ptr;
+
+      case DeviceType::CUDA:
+        TORCH_INTERNAL_ASSERT(cuda_dispatch_ptr, "DispatchStub: missing CUDA kernel");
+        return cuda_dispatch_ptr;
+
+      case DeviceType::HIP:
+        TORCH_INTERNAL_ASSERT(hip_dispatch_ptr, "DispatchStub: missing HIP kernel");
+        return hip_dispatch_ptr;
+
+      default:
+        AT_ERROR("DispatchStub: unsupported device type", device_type);
+    }
   }
 
 public:
