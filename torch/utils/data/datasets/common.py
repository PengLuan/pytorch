import os
import fnmatch
import warnings
import tarfile
from typing import List, Union, Iterable, Any
from io import IOBase

class StreamWrapper:
    # this is a wrapper class which wraps file/stream handle
    def __init__(self, stream):
        self.stream = stream
    def read(self, *args, **kw):
        res = self.stream.read(*args, **kw)
        return res
    def close(self):
        self.stream.close()
    def __del__(self):
        self.close()


def match_masks(name : str, masks : Union[str, List[str]]) -> bool:
    # empty mask matches any input name
    if not masks:
        return True

    if isinstance(masks, str):
        return fnmatch.fnmatch(name, masks)

    for mask in masks:
        if fnmatch.fnmatch(name, mask):
            return True
    return False

def get_file_pathnames_from_root(
        root: str,
        masks: Union[str, List[str]],
        recursive: bool = False,
        abspath: bool = False) -> Iterable[str]:

    # print out an error message and raise the error out
    def onerror(err : OSError):
        warnings.warn(err.filename + " : " + err.strerror)
        raise err

    for path, dirs, files in os.walk(root, onerror=onerror):
        if abspath:
            path = os.path.abspath(path)
        files.sort()
        for f in files:
            if match_masks(f, masks):
                yield os.path.join(path, f)
        if not recursive:
            break


def get_file_binaries_from_pathnames(pathnames : Iterable):

    if not isinstance(pathnames, Iterable):
        warnings.warn("get_file_binaries_from_pathnames needs the input be an Iterable")
        raise TypeError

    for pathname in pathnames:
        if not isinstance(pathname, str):
            warnings.warn("file pathname must be string type, but got {}".format(type(pathname)))
            raise TypeError

<<<<<<< HEAD
        yield (pathname, open(pathname, 'rb'))


def validate_pathname_binary(rec):
    if not isinstance(rec, tuple):
        return "pathname_binary should be tuple type, but got {}".format(type(rec))
    if len(rec) != 2:
        return "pathname_binary tuple length should be 2, but got {}".format(str(len(rec)))
    if not isinstance(rec[0], str):
        return "pathname_binary should have string type pathname, but got {}".format(type(rec[0]))
    if not isinstance(rec[1], IOBase):
        return "pathname_binary should have IOBase based binary type, but got {}".format(type(rec[1]))
    return ""


def extract_files_from_single_tar_pathname_binary(
        pathname : str,
        binary_stream : Any):
    # test whether binary_stream is seekable (eg. PIPE stream from webdata is not seekable)
    seekable = hasattr(binary_stream, "seekable") and binary_stream.seekable()

    try:
        with tarfile.open(fileobj=binary_stream) as tar:
            for tarinfo in tar:
                if not tarinfo.isfile():
                    continue

                extract_fobj = tar.extractfile(tarinfo)
                if extract_fobj is None:
                    warnings.warn("failed to extract tar file {}".format(tarinfo.name))
                    raise tarfile.ExtractError

                inner_pathname = os.path.normpath(os.path.join(pathname, tarinfo.name))
                yield (inner_pathname, extract_fobj)
            return
    except tarfile.TarError:
        # Note: We have no way to verify whether a non-seekable stream (eg. PIPE stream) is tar without
        #       changing stream handle position, however, there is no way to move such stream's handle back.
        #       So the entire tar extraction process will be aborted if a non-seekable stream is not tar exactable.
        if not seekable:
            warnings.warn("Unable to reset the non-tarfile stream {}, abort!".format(pathname))
            raise tarfile.ExtractError
        binary_stream.seek(0)

    yield (pathname, binary_stream)


def extract_files_from_tar_pathname_binaries(pathname_binaries : Iterable):
    if not isinstance(pathname_binaries, Iterable):
        warnings.warn("pathname_binaries must be Iterable type got {}".format(type(pathname_binaries)))
        raise TypeError

    for rec in pathname_binaries:
        ret = validate_pathname_binary(rec)

        if ret:
            warnings.warn("encounter invalid pathname and binary record ({}), abort!".format(ret))
            raise TypeError

        yield from extract_files_from_single_tar_pathname_binary(rec[0], rec[1])
=======
        yield (pathname, StreamWrapper(open(pathname, 'rb')))
>>>>>>> 92026731
<|MERGE_RESOLUTION|>--- conflicted
+++ resolved
@@ -64,8 +64,7 @@
             warnings.warn("file pathname must be string type, but got {}".format(type(pathname)))
             raise TypeError
 
-<<<<<<< HEAD
-        yield (pathname, open(pathname, 'rb'))
+        yield (pathname, StreamWrapper(open(pathname, 'rb')))
 
 
 def validate_pathname_binary(rec):
@@ -124,7 +123,4 @@
             warnings.warn("encounter invalid pathname and binary record ({}), abort!".format(ret))
             raise TypeError
 
-        yield from extract_files_from_single_tar_pathname_binary(rec[0], rec[1])
-=======
-        yield (pathname, StreamWrapper(open(pathname, 'rb')))
->>>>>>> 92026731
+        yield from extract_files_from_single_tar_pathname_binary(rec[0], rec[1])