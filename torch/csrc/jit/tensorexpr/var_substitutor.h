--- conflicted
+++ resolved
@@ -52,14 +52,7 @@
       }
     }
 
-    return new ReduceOp(
-<<<<<<< HEAD
-        body,
-        new_inner,
-        var->reducer());
-=======
-        const_cast<Buf*>(var->accumulator()), body, new_inner, var->reducer());
->>>>>>> 853f8dba
+    return new ReduceOp(body, new_inner, var->reducer());
   }
 
  private:
