--- conflicted
+++ resolved
@@ -9,22 +9,7 @@
 namespace torch {
 namespace jit {
 
-<<<<<<< HEAD
-static bool DecomposeOps(Block* block) {
-  static script::CompilationUnit decompose_funcs(R"SCRIPT(
-      def linear(input: Tensor, weight: Tensor, bias: Optional[Tensor]):
-          output = input.matmul(weight.t())
-          if bias is not None:
-              output += bias
-          return output
-
-      def addmm(self: Tensor, mat1: Tensor, mat2: Tensor, beta: number = 1.0, alpha: number = 1.0):
-          return self + mat1.mm(mat2)
-      )SCRIPT");
-
-=======
 bool DecomposeOps(Block* block, script::CompilationUnit& decompose_funcs) {
->>>>>>> 78b70429
   bool decomposed = false;
   for (auto it = block->nodes().begin(), end = block->nodes().end(); it != end;
       ++it) {
@@ -92,6 +77,12 @@
 
 void DecomposeOps(std::shared_ptr<Graph>& graph) {
   static script::CompilationUnit decompose_funcs(R"SCRIPT(
+      def linear(input: Tensor, weight: Tensor, bias: Optional[Tensor]):
+          output = input.matmul(weight.t())
+          if bias is not None:
+              output += bias
+          return output
+
       def addmm(self: Tensor, mat1: Tensor, mat2: Tensor, beta: number = 1.0, alpha: number = 1.0):
           return self + mat1.mm(mat2)
       )SCRIPT");
