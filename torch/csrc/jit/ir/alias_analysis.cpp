--- conflicted
+++ resolved
@@ -531,15 +531,6 @@
         makePointerTo(node->outputs().at(i), node->inputs().at(i));
       }
       return;
-<<<<<<< HEAD
-    case prim::TypeCheck: {
-      auto num_inputs = node->inputs().size();
-      for (size_t i = 0; i < num_inputs; i++) {
-        makePointerTo(node->outputs().at(i), node->inputs().at(i));
-      }
-      return;
-=======
->>>>>>> e83032e2
     }
     case prim::BailOut:
       TORCH_INTERNAL_ASSERT(
