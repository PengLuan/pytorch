from typing import List, Callable, Dict, Optional, Any, Union, BinaryIO
import builtins
import importlib
import inspect
import io
import linecache
from weakref import WeakValueDictionary
import pickle
import torch
from torch.serialization import _get_restore_location, _maybe_decode_ascii
import _compat_pickle  # type: ignore
import types
import os.path
from pathlib import Path

from ._importlib import _normalize_line_endings, _resolve_name, _sanity_check, _calc___package__, \
    _normalize_path
from ._mock_zipreader import MockZipReader
from ._mangling import PackageMangler, demangle

class PackageImporter:
    """Importers allow you to load code written to packages by PackageExporter.
    Code is loaded in a hermetic way, using files from the package
    rather than the normal python import system. This allows
    for the packaging of PyTorch model code and data so that it can be run
    on a server or used in the future for transfer learning.

    The importer for packages ensures that code in the module can only be loaded from
    within the package, except for modules explicitly listed as external during export.
    The file `extern_modules` in the zip archive lists all the modules that a package externally depends on.
    This prevents "implicit" dependencies where the package runs locally because it is importing
    a locally-installed package, but then fails when the package is copied to another machine.
    """

    """The dictionary of already loaded modules from this package, equivalent to `sys.modules` but
    local to this importer.
    """
    modules : Dict[str, Optional[types.ModuleType]]

    def __init__(self, file_or_buffer: Union[str, torch._C.PyTorchFileReader, Path, BinaryIO],
                 module_allowed: Callable[[str], bool] = lambda module_name: True):
        """Open `file_or_buffer` for importing. This checks that the imported package only requires modules
        allowed by `module_allowed`

        Args:
            file_or_buffer: a file-like object (has to implement :meth:`read`, :meth:`readline`, :meth:`tell`, and :meth:`seek`),
                or a string or os.PathLike object containing a file name.
            module_allowed (Callable[[str], bool], optional): A method to determine if a externally provided module
                should be allowed. Can be used to ensure packages loaded do not depend on modules that the server
                does not support. Defaults to allowing anything.

        Raises:
            ImportError: If the package will use a disallowed module.
        """
        self.zip_reader : Any
        if isinstance(file_or_buffer, torch._C.PyTorchFileReader):
            self.filename = '<pytorch_file_reader>'
            self.zip_reader = file_or_buffer
        elif isinstance(file_or_buffer, (Path, str)):
            self.filename = str(file_or_buffer)
            if not os.path.isdir(self.filename):
                self.zip_reader = torch._C.PyTorchFileReader(self.filename)
            else:
                self.zip_reader = MockZipReader(self.filename)
        else:
            self.filename = '<binary>'
            self.zip_reader = torch._C.PyTorchFileReader(file_or_buffer)

        self.root = _PackageNode(None)
        self.modules = {}
        self.extern_modules = self._read_extern()

        for extern_module in self.extern_modules:
            if not module_allowed(extern_module):
                raise ImportError(f"package '{file_or_buffer}' needs the external module '{extern_module}' "
                                  f"but that module has been disallowed")
            self._add_extern(extern_module)

        for fname in self.zip_reader.get_all_records():
            self._add_file(fname)

        self.patched_builtins = builtins.__dict__.copy()
        self.patched_builtins['__import__'] = self.__import__
        # allow pickles from archive using `import resources`
        self.modules['resources'] = self  # type: ignore

        self._mangler = PackageMangler()

        # used for torch.serialization._load
        self.Unpickler = lambda *args, **kwargs: _UnpicklerWrapper(self, *args, **kwargs)

    def import_module(self, name: str, package=None):
        """Load a module from the package if it hasn't already been loaded, and then return
        the module. Modules are loaded locally
        to the importer and will appear in `self.modules` rather than `sys.modules`

        Args:
            name (str): Fully qualified name of the module to load.
            package ([type], optional): Unused, but present to match the signature of importlib.import_module. Defaults to None.

        Returns:
            types.ModuleType: the (possibly already) loaded module.
        """
        return self._gcd_import(name)

    def load_binary(self, package: str, resource: str) -> bytes:
        """Load raw bytes.

        Args:
            package (str): The name of module package (e.g. "my_package.my_subpackage")
            resource (str): The unique name for the resource.

        Returns:
            bytes: The loaded data.
        """

        path = self._zipfile_path(package, resource)
        return self.zip_reader.get_record(path)

    def load_text(self, package: str, resource: str, encoding: str = 'utf-8', errors: str = 'strict') -> str:
        """Load a string.

        Args:
            package (str): The name of module package (e.g. "my_package.my_subpackage")
            resource (str): The unique name for the resource.
            encoding (str, optional): Passed to `decode`. Defaults to 'utf-8'.
            errors (str, optional): Passed to `decode`. Defaults to 'strict'.

        Returns:
            str: The loaded text.
        """
        data = self.load_binary(package, resource)
        return data.decode(encoding, errors)

    def load_pickle(self, package: str, resource: str, map_location=None) -> Any:
        """Unpickles the resource from the package, loading any modules that are needed to construct the objects
        using :meth:`import_module`

        Args:
            package (str): The name of module package (e.g. "my_package.my_subpackage")
            resource (str): The unique name for the resource.
            map_location: Passed to `torch.load` to determine how tensors are mapped to devices. Defaults to None.

        Returns:
            Any: the unpickled object.
        """
        pickle_file = self._zipfile_path(package, resource)
        restore_location = _get_restore_location(map_location)
        loaded_storages = {}

        def load_tensor(data_type, size, key, location, restore_location):
            name = f'data/{key}'
            dtype = data_type(0).dtype

            storage = self.zip_reader.get_storage_from_record(name, size, dtype).storage()
            loaded_storages[key] = restore_location(storage, location)

        def persistent_load(saved_id):
            assert isinstance(saved_id, tuple)
            typename = _maybe_decode_ascii(saved_id[0])
            data = saved_id[1:]

            if typename == 'storage':
                data_type, key, location, size = data
                if key not in self._loaded_storages:
                    self._load_tensor(data_type, size, key, _maybe_decode_ascii(location), restore_location)
                storage = self._loaded_storages[key]
                return storage
            elif typename == 'package-importer':
                return self
            else:
                f"Unknown typename for persistent_load, expected 'storage' but got '{typename}'"
<<<<<<< HEAD
=======
            data_type, key, location, size = data
            if key not in loaded_storages:
                load_tensor(data_type, size, key, _maybe_decode_ascii(location), restore_location)
            storage = loaded_storages[key]
            return storage
>>>>>>> d1b909e5

        # Load the data (which may in turn use `persistent_load` to load tensors)
        data_file = io.BytesIO(self.zip_reader.get_record(pickle_file))
        unpickler = self.Unpickler(data_file)
        unpickler.persistent_load = persistent_load
        result = unpickler.load()

        torch._utils._validate_loaded_sparse_tensors()

        return result

    def id(self):
        """
        Returns internal identifier that torch.package uses to distinguish PackageImporter instances.
        Looks like:
            <torch_package_0>
        """
        return self._mangler.parent_name()

    def _read_extern(self):
        return self.zip_reader.get_record('extern_modules').decode('utf-8').splitlines(keepends=False)

    def _make_module(self, name: str, filename: Optional[str], is_package: bool, parent: str):
        mangled_filename = self._mangler.mangle(filename) if filename else None
        spec = importlib.machinery.ModuleSpec(name, self, is_package=is_package)  # type: ignore
        module = importlib.util.module_from_spec(spec)
        self.modules[name] = module
        module.__name__ = self._mangler.mangle(name)
        ns = module.__dict__
        ns['__spec__'] = spec
        ns['__loader__'] = self
        ns['__file__'] = mangled_filename
        ns['__cached__'] = None
        ns['__builtins__'] = self.patched_builtins

        # Add this module to our private global registry. It should be unique due to mangling.
        assert module.__name__ not in _package_imported_modules
        _package_imported_modules[module.__name__] = module

        # pre-emptively install on the parent to prevent IMPORT_FROM from trying to
        # access sys.modules
        self._install_on_parent(parent, name, module)

        if filename is not None:
            assert mangled_filename is not None
            # pre-emptively install the source in `linecache` so that stack traces,
            # `inspect`, etc. work.
            assert filename not in linecache.cache  # type: ignore
            linecache.lazycache(mangled_filename, ns)

            code = self._compile_source(filename, mangled_filename)
            exec(code, ns)

        return module

    def _load_module(self, name: str, parent: str):
        cur : _PathNode = self.root
        for atom in name.split('.'):
            if not isinstance(cur, _PackageNode) or atom not in cur.children:
                raise ModuleNotFoundError(
                    f'No module named "{name}" in self-contained archive "{self.filename}"'
                    f' and the module is also not in the list of allowed external modules: {self.extern_modules}')
            cur = cur.children[atom]
            if isinstance(cur, _ExternNode):
                module = self.modules[name] = importlib.import_module(name)
                return module
        return self._make_module(name, cur.source_file, isinstance(cur, _PackageNode), parent)  # type: ignore

    def _compile_source(self, fullpath: str, mangled_filename: str):
        source = self.zip_reader.get_record(fullpath)
        source = _normalize_line_endings(source)
        return compile(source, mangled_filename, 'exec', dont_inherit=True)

    # note: named `get_source` so that linecache can find the source
    # when this is the __loader__ of a module.
    def get_source(self, module_name) -> str:
        # linecache calls `get_source` with the `module.__name__` as the argument, so we must demangle it here.
        module = self.import_module(demangle(module_name))
        return self.zip_reader.get_record(demangle(module.__file__)).decode('utf-8')

    def _install_on_parent(self, parent: str, name: str, module: types.ModuleType):
        if not parent:
            return
        # Set the module as an attribute on its parent.
        parent_module = self.modules[parent]
        if parent_module.__loader__ is self:  # type: ignore
            setattr(parent_module, name.rpartition('.')[2], module)

    # note: copied from cpython's import code, with call to create module replaced with _make_module
    def _do_find_and_load(self, name):
        path = None
        parent = name.rpartition('.')[0]
        if parent:
            if parent not in self.modules:
                self._gcd_import(parent)
            # Crazy side-effects!
            if name in self.modules:
                return self.modules[name]
            parent_module = self.modules[parent]
            try:
                path = parent_module.__path__  # type: ignore
            except AttributeError:
                msg = (_ERR_MSG + '; {!r} is not a package').format(name, parent)
                raise ModuleNotFoundError(msg, name=name) from None

        module = self._load_module(name, parent)

        self._install_on_parent(parent, name, module)

        return module

    # note: copied from cpython's import code
    def _find_and_load(self, name):
        module = self.modules.get(name, _NEEDS_LOADING)
        if module is _NEEDS_LOADING:
            return self._do_find_and_load(name)

        if module is None:
            message = ('import of {} halted; '
                       'None in sys.modules'.format(name))
            raise ModuleNotFoundError(message, name=name)

        return module


    def _gcd_import(self, name, package=None, level=0):
        """Import and return the module based on its name, the package the call is
        being made from, and the level adjustment.

        This function represents the greatest common denominator of functionality
        between import_module and __import__. This includes setting __package__ if
        the loader did not.

        """
        _sanity_check(name, package, level)
        if level > 0:
            name = _resolve_name(name, package, level)

        return self._find_and_load(name)

    # note: copied from cpython's import code
    def _handle_fromlist(self, module, fromlist, *, recursive=False):
        """Figure out what __import__ should return.

        The import_ parameter is a callable which takes the name of module to
        import. It is required to decouple the function from assuming importlib's
        import implementation is desired.

        """
        module_name = demangle(module.__name__)
        # The hell that is fromlist ...
        # If a package was imported, try to import stuff from fromlist.
        if hasattr(module, '__path__'):
            for x in fromlist:
                if not isinstance(x, str):
                    if recursive:
                        where = module_name + '.__all__'
                    else:
                        where = "``from list''"
                    raise TypeError(f"Item in {where} must be str, "
                                    f"not {type(x).__name__}")
                elif x == '*':
                    if not recursive and hasattr(module, '__all__'):
                        self._handle_fromlist(module, module.__all__,
                                              recursive=True)
                elif not hasattr(module, x):
                    from_name = '{}.{}'.format(module_name, x)
                    try:
                        self._gcd_import(from_name)
                    except ModuleNotFoundError as exc:
                        # Backwards-compatibility dictates we ignore failed
                        # imports triggered by fromlist for modules that don't
                        # exist.
                        if (exc.name == from_name and
                           self.modules.get(from_name, _NEEDS_LOADING) is not None):
                            continue
                        raise
        return module

    def __import__(self, name, globals=None, locals=None, fromlist=(), level=0):
        if level == 0:
            module = self._gcd_import(name)
        else:
            globals_ = globals if globals is not None else {}
            package = _calc___package__(globals_)
            module = self._gcd_import(name, package, level)
        if not fromlist:
            # Return up to the first dot in 'name'. This is complicated by the fact
            # that 'name' may be relative.
            if level == 0:
                return self._gcd_import(name.partition('.')[0])
            elif not name:
                return module
            else:
                # Figure out where to slice the module's name up to the first dot
                # in 'name'.
                cut_off = len(name) - len(name.partition('.')[0])
                # Slice end needs to be positive to alleviate need to special-case
                # when ``'.' not in name``.
                module_name = demangle(module.__name__)
                return self.modules[module_name[:len(module_name) - cut_off]]
        else:
            return self._handle_fromlist(module, fromlist)

    def _get_package(self, package):
        """Take a package name or module object and return the module.

        If a name, the module is imported.  If the passed or imported module
        object is not a package, raise an exception.
        """
        if hasattr(package, '__spec__'):
            if package.__spec__.submodule_search_locations is None:
                raise TypeError('{!r} is not a package'.format(
                    package.__spec__.name))
            else:
                return package
        else:
            module = self.import_module(package)
            if module.__spec__.submodule_search_locations is None:
                raise TypeError('{!r} is not a package'.format(package))
            else:
                return module

    def _zipfile_path(self, package, resource):
        package = self._get_package(package)
        resource = _normalize_path(resource)
        assert package.__loader__ is self
        name = demangle(package.__name__)
        return f"{name.replace('.', '/')}/{resource}"

    def _get_or_create_package(self, atoms: List[str]) -> 'Union[_PackageNode, _ExternNode]':
        cur = self.root
        for i, atom in enumerate(atoms):
            node = cur.children.get(atom, None)
            if node is None:
                node = cur.children[atom] = _PackageNode(None)
            if isinstance(node, _ExternNode):
                return node
            if isinstance(node, _ModuleNode):
                name = ".".join(atoms[:i])
                raise ImportError(f'inconsistent module structure. module {name} is not a package, but has submodules')
            assert isinstance(node, _PackageNode)
            cur = node
        return cur

    def _add_file(self, filename: str):
        *prefix, last = filename.split('/')
        package = self._get_or_create_package(prefix)
        if isinstance(package, _ExternNode):
            raise ImportError(f'inconsistent module structure. package contains a module file {filename}'
                              f' that is a subpackage of a module marked external.')
        if last == '__init__.py':
            package.source_file = filename
        elif last.endswith('.py'):
            package_name = last[:-len('.py')]
            package.children[package_name] = _ModuleNode(filename)

    def _add_extern(self, extern_name: str):
        *prefix, last = extern_name.split('.')
        package = self._get_or_create_package(prefix)
        if isinstance(package, _ExternNode):
            return  # the shorter extern covers this extern case
        package.children[last] = _ExternNode()


_NEEDS_LOADING = object()
_ERR_MSG_PREFIX = 'No module named '
_ERR_MSG = _ERR_MSG_PREFIX + '{!r}'

class _UnpicklerWrapper(pickle._Unpickler):  # type: ignore
    def __init__(self, importer, *args, **kwargs):
        super().__init__(*args, **kwargs)
        self._importer = importer

    def find_class(self, module, name):
        # Subclasses may override this.
        if self.proto < 3 and self.fix_imports:
            if (module, name) in _compat_pickle.NAME_MAPPING:
                module, name = _compat_pickle.NAME_MAPPING[(module, name)]
            elif module in _compat_pickle.IMPORT_MAPPING:
                module = _compat_pickle.IMPORT_MAPPING[module]
        mod = self._importer.import_module(module)
        return getattr(mod, name)

class _PathNode:
    pass

class _PackageNode(_PathNode):
    def __init__(self, source_file: Optional[str]):
        self.source_file = source_file
        self.children : Dict[str, _PathNode] = {}

class _ModuleNode(_PathNode):
    __slots__ = ['source_file']

    def __init__(self, source_file: str):
        self.source_file = source_file

class _ExternNode(_PathNode):
    pass

# A private global registry of all modules that have been package-imported.
_package_imported_modules: WeakValueDictionary = WeakValueDictionary()

# `inspect` by default only looks in `sys.modules` to find source files for classes.
# Patch it to check our private registry of package-imported modules as well.
_orig_getfile = inspect.getfile
def patched_getfile(object):
    if inspect.isclass(object):
        if object.__module__ in _package_imported_modules:
            return _package_imported_modules[object.__module__].__file__
    return _orig_getfile(object)
inspect.getfile = patched_getfile<|MERGE_RESOLUTION|>--- conflicted
+++ resolved
@@ -162,22 +162,17 @@
 
             if typename == 'storage':
                 data_type, key, location, size = data
-                if key not in self._loaded_storages:
-                    self._load_tensor(data_type, size, key, _maybe_decode_ascii(location), restore_location)
-                storage = self._loaded_storages[key]
+                if key not in loaded_storages:
+                    load_tensor(data_type, size, key, _maybe_decode_ascii(location), restore_location)
+                storage = loaded_storages[key]
                 return storage
             elif typename == 'package-importer':
                 return self
+            elif typename == 'reduce_package':
+                func, args = data
+                return func(self, *args)
             else:
                 f"Unknown typename for persistent_load, expected 'storage' but got '{typename}'"
-<<<<<<< HEAD
-=======
-            data_type, key, location, size = data
-            if key not in loaded_storages:
-                load_tensor(data_type, size, key, _maybe_decode_ascii(location), restore_location)
-            storage = loaded_storages[key]
-            return storage
->>>>>>> d1b909e5
 
         # Load the data (which may in turn use `persistent_load` to load tensors)
         data_file = io.BytesIO(self.zip_reader.get_record(pickle_file))
