--- conflicted
+++ resolved
@@ -676,13 +676,10 @@
             self.require_backward_grad_sync = old_require_backward_grad_sync
 
     def forward(self, *inputs, **kwargs):
-<<<<<<< HEAD
+        self.reducer.save_thread_local_state()
         if torch.is_grad_enabled() and self.require_backward_grad_sync:
             self.logger.set_runtime_stats()
             self.reducer.prepare_for_forward()
-=======
-        self.reducer.save_thread_local_state()
->>>>>>> 8f0fee12
         if self.ddp_uneven_inputs_config.ddp_join_enabled:
             ones = torch.ones(
                 1, device=self.device
