--- conflicted
+++ resolved
@@ -173,9 +173,6 @@
   caffe2_do_allowlist(Caffe2_HIP_SRCS CAFFE2_ALLOWLISTED_FILES)
 endif()
 
-<<<<<<< HEAD
-if(ADD_DEBUG_INFO)
-=======
 if(BUILD_SPLIT_CUDA)
   # Splitting the source files that'll be in torch_cuda between torch_cuda_cu and torch_cuda_cpp
   foreach(tmp ${Caffe2_GPU_SRCS})
@@ -196,10 +193,7 @@
   endforeach()
 endif()
 
-# Debug messages - if you want to get a list of source files, enable the
-# following.
-if(FALSE)
->>>>>>> 81b9aa74
+if(ADD_DEBUG_INFO)
   message(STATUS "CPU sources: ")
   foreach(tmp ${Caffe2_CPU_SRCS})
     message(STATUS "  " ${tmp})
