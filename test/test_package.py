from unittest import skipIf
import inspect
from torch.testing._internal.common_utils import TestCase, run_tests, IS_WINDOWS
from tempfile import NamedTemporaryFile
<<<<<<< HEAD
from torch.package import PackageExporter, PackageImporter
from torch.package.module_environment import ModuleEnv, DefaultImporter, ModuleEnvError
=======
from torch.package import PackageExporter, PackageImporter, OrderedImporter, SysImporter
>>>>>>> 4dbf88a4
from torch.package._mangling import PackageMangler, demangle, is_mangled, get_mangle_prefix
from pathlib import Path
from tempfile import TemporaryDirectory
import torch
from torch.fx import symbolic_trace, Graph, GraphModule
from sys import version_info
from io import StringIO, BytesIO
import pickle

try:
    from torchvision.models import resnet18
    HAS_TORCHVISION = True
except ImportError:
    HAS_TORCHVISION = False
skipIfNoTorchVision = skipIf(not HAS_TORCHVISION, "no torchvision")



packaging_directory = Path(__file__).parent

class PackagingTest(TestCase):
    def __init__(self, *args, **kwargs):
        super().__init__(*args, **kwargs)
        self._temporary_files = []

    def temp(self):
        t = NamedTemporaryFile()
        name = t.name
        if IS_WINDOWS:
            t.close()  # can't read an open file in windows
        else:
            self._temporary_files.append(t)
        return name

    def tearDown(self):
        for t in self._temporary_files:
            t.close()
        self._temporary_files = []

    def test_saving_source(self):
        filename = self.temp()
        with PackageExporter(filename, verbose=False) as he:
            he.save_source_file('foo', str(packaging_directory / 'module_a.py'))
            he.save_source_file('foodir', str(packaging_directory / 'package_a'))
        hi = PackageImporter(filename)
        foo = hi.import_module('foo')
        s = hi.import_module('foodir.subpackage')
        self.assertEqual(foo.result, 'module_a')
        self.assertEqual(s.result, 'package_a.subpackage')

    def test_saving_string(self):
        filename = self.temp()
        with PackageExporter(filename, verbose=False) as he:
            src = """\
import math
the_math = math
"""
            he.save_source_string('my_mod', src)
        hi = PackageImporter(filename)
        m = hi.import_module('math')
        import math
        self.assertIs(m, math)
        my_mod = hi.import_module('my_mod')
        self.assertIs(my_mod.math, math)

    def test_save_module(self):
        filename = self.temp()
        with PackageExporter(filename, verbose=False) as he:
            import module_a
            import package_a
            he.save_module(module_a.__name__)
            he.save_module(package_a.__name__)
        hi = PackageImporter(filename)
        module_a_i = hi.import_module('module_a')
        self.assertEqual(module_a_i.result, 'module_a')
        self.assertIsNot(module_a, module_a_i)
        package_a_i = hi.import_module('package_a')
        self.assertEqual(package_a_i.result, 'package_a')
        self.assertIsNot(package_a_i, package_a)

    def test_save_module_binary(self):
        f = BytesIO()
        with PackageExporter(f, verbose=False) as he:
            import module_a
            import package_a
            he.save_module(module_a.__name__)
            he.save_module(package_a.__name__)
        f.seek(0)
        hi = PackageImporter(f)
        module_a_i = hi.import_module('module_a')
        self.assertEqual(module_a_i.result, 'module_a')
        self.assertIsNot(module_a, module_a_i)
        package_a_i = hi.import_module('package_a')
        self.assertEqual(package_a_i.result, 'package_a')
        self.assertIsNot(package_a_i, package_a)

    def test_pickle(self):
        import package_a.subpackage
        obj = package_a.subpackage.PackageASubpackageObject()
        obj2 = package_a.PackageAObject(obj)

        filename = self.temp()
        with PackageExporter(filename, verbose=False) as he:
            he.save_pickle('obj', 'obj.pkl', obj2)
        hi = PackageImporter(filename)

        # check we got dependencies
        sp = hi.import_module('package_a.subpackage')
        # check we didn't get other stuff
        with self.assertRaises(ImportError):
            hi.import_module('module_a')

        obj_loaded = hi.load_pickle('obj', 'obj.pkl')
        self.assertIsNot(obj2, obj_loaded)
        self.assertIsInstance(obj_loaded.obj, sp.PackageASubpackageObject)
        self.assertIsNot(package_a.subpackage.PackageASubpackageObject, sp.PackageASubpackageObject)

    def test_resources(self):
        filename = self.temp()
        with PackageExporter(filename, verbose=False) as he:
            he.save_text('main', 'main', "my string")
            he.save_binary('main', 'main_binary', "my string".encode('utf-8'))
            src = """\
import resources
t = resources.load_text('main', 'main')
b = resources.load_binary('main', 'main_binary')
"""
            he.save_source_string('main', src, is_package=True)
        hi = PackageImporter(filename)
        m = hi.import_module('main')
        self.assertEqual(m.t, "my string")
        self.assertEqual(m.b, "my string".encode('utf-8'))

    def test_extern(self):
        filename = self.temp()
        with PackageExporter(filename, verbose=False) as he:
            he.extern(['package_a.subpackage', 'module_a'])
            he.require_module('package_a.subpackage')
            he.require_module('module_a')
            he.save_module('package_a')
        hi = PackageImporter(filename)
        import package_a.subpackage
        import module_a

        module_a_im = hi.import_module('module_a')
        hi.import_module('package_a.subpackage')
        package_a_im = hi.import_module('package_a')

        self.assertIs(module_a, module_a_im)
        self.assertIsNot(package_a, package_a_im)
        self.assertIs(package_a.subpackage, package_a_im.subpackage)

    def test_extern_glob(self):
        filename = self.temp()
        with PackageExporter(filename, verbose=False) as he:
            he.extern(['package_a.*', 'module_*'])
            he.save_module('package_a')
            he.save_source_string('test_module', """\
import package_a.subpackage
import module_a
""")
        hi = PackageImporter(filename)
        import package_a.subpackage
        import module_a

        module_a_im = hi.import_module('module_a')
        hi.import_module('package_a.subpackage')
        package_a_im = hi.import_module('package_a')

        self.assertIs(module_a, module_a_im)
        self.assertIsNot(package_a, package_a_im)
        self.assertIs(package_a.subpackage, package_a_im.subpackage)

    def test_save_imported_module_fails(self):
        """
        Directly saving/requiring an PackageImported module should raise a specific error message.
        """
        import package_a.subpackage
        obj = package_a.subpackage.PackageASubpackageObject()
        obj2 = package_a.PackageAObject(obj)
        f1 = self.temp()
        with PackageExporter(f1, verbose=False) as pe:
            pe.save_pickle("obj", "obj.pkl", obj)

        importer1 = PackageImporter(f1)
        loaded1 = importer1.load_pickle("obj", "obj.pkl")

        f2 = self.temp()
        pe = PackageExporter(f2, verbose=False, importer=OrderedImporter(importer1, SysImporter))
        with self.assertRaisesRegex(ModuleNotFoundError, 'torch.package'):
            pe.require_module(loaded1.__module__)
        with self.assertRaisesRegex(ModuleNotFoundError, 'torch.package'):
            pe.save_module(loaded1.__module__)

    def test_exporting_mismatched_code(self):
        """
        If an object with the same qualified name is loaded from different
        packages, the user should get an error if they try to re-save the
        object with the wrong package's source code.
        """
        import package_a.subpackage
        obj = package_a.subpackage.PackageASubpackageObject()
        obj2 = package_a.PackageAObject(obj)
        f1 = self.temp()
        with PackageExporter(f1, verbose=False) as pe:
            pe.save_pickle("obj", "obj.pkl", obj2)

        importer1 = PackageImporter(f1)
        loaded1 = importer1.load_pickle("obj", "obj.pkl")
        importer2 = PackageImporter(f1)
        loaded2 = importer2.load_pickle("obj", "obj.pkl")

        f2 = self.temp()

        def make_exporter():
            pe = PackageExporter(f2, verbose=False, importer=OrderedImporter(importer1, SysImporter))
            # Ensure that the importer finds the 'PackageAObject' defined in 'importer1' first.
            return pe

        # This should fail. The 'PackageAObject' type defined from 'importer1'
        # is not necessarily the same 'obj2's version of 'PackageAObject'.
        pe = make_exporter()
        with self.assertRaises(pickle.PicklingError):
            pe.save_pickle("obj", "obj.pkl", obj2)

        # This should also fail. The 'PackageAObject' type defined from 'importer1'
        # is not necessarily the same as the one defined from 'importer2'
        pe = make_exporter()
        with self.assertRaises(pickle.PicklingError):
            pe.save_pickle("obj", "obj.pkl", loaded2)

        # This should succeed. The 'PackageAObject' type defined from
        # 'importer1' is a match for the one used by loaded1.
        pe = make_exporter()
        pe.save_pickle("obj", "obj.pkl", loaded1)

    def test_unique_module_names(self):
        import package_a.subpackage
        obj = package_a.subpackage.PackageASubpackageObject()
        obj2 = package_a.PackageAObject(obj)
        f1 = self.temp()
        with PackageExporter(f1, verbose=False) as pe:
            pe.save_pickle("obj", "obj.pkl", obj2)

        importer1 = PackageImporter(f1)
        loaded1 = importer1.load_pickle("obj", "obj.pkl")
        importer2 = PackageImporter(f1)
        loaded2 = importer2.load_pickle("obj", "obj.pkl")

        # Modules from loaded packages should not shadow the names of modules.
        # See mangling.md for more info.
        self.assertNotEqual(type(obj2).__module__, type(loaded1).__module__)
        self.assertNotEqual(type(loaded1).__module__, type(loaded2).__module__)

    @skipIf(version_info < (3, 7), 'mock uses __getattr__ a 3.7 feature')
    def test_mock(self):
        filename = self.temp()
        with PackageExporter(filename, verbose=False) as he:
            he.mock(['package_a.subpackage', 'module_a'])
            he.save_module('package_a')
            he.require_module('package_a.subpackage')
            he.require_module('module_a')
        hi = PackageImporter(filename)
        import package_a.subpackage
        _ = package_a.subpackage
        import module_a
        _ = module_a

        m = hi.import_module('package_a.subpackage')
        r = m.result
        with self.assertRaisesRegex(NotImplementedError, 'was mocked out'):
            r()

    @skipIf(version_info < (3, 7), 'mock uses __getattr__ a 3.7 feature')
    def test_mock_glob(self):
        filename = self.temp()
        with PackageExporter(filename, verbose=False) as he:
            he.mock(['package_a.*', 'module*'])
            he.save_module('package_a')
            he.save_source_string('test_module', """\
import package_a.subpackage
import module_a
""")
        hi = PackageImporter(filename)
        import package_a.subpackage
        _ = package_a.subpackage
        import module_a
        _ = module_a

        m = hi.import_module('package_a.subpackage')
        r = m.result
        with self.assertRaisesRegex(NotImplementedError, 'was mocked out'):
            r()

    @skipIf(version_info < (3, 7), 'mock uses __getattr__ a 3.7 feature')
    def test_custom_requires(self):
        filename = self.temp()

        class Custom(PackageExporter):
            def require_module(self, name, dependencies):
                if name == 'module_a':
                    self.save_mock_module('module_a')
                elif name == 'package_a':
                    self.save_source_string('package_a', 'import module_a\nresult = 5\n')
                else:
                    raise NotImplementedError('wat')

        with Custom(filename, verbose=False) as he:
            he.save_source_string('main', 'import package_a\n')

        hi = PackageImporter(filename)
        hi.import_module('module_a').should_be_mocked
        bar = hi.import_module('package_a')
        self.assertEqual(bar.result, 5)

    @skipIfNoTorchVision
    def test_resnet(self):
        resnet = resnet18()

        f1 = self.temp()

        # create a package that will save it along with its code
        with PackageExporter(f1, verbose=False) as e:
            # put the pickled resnet in the package, by default
            # this will also save all the code files references by
            # the objects in the pickle
            e.save_pickle('model', 'model.pkl', resnet)

            # check th debug graph has something reasonable:
            buf = StringIO()
            debug_graph = e._write_dep_graph(failing_module='torch')
            self.assertIn('torchvision.models.resnet', debug_graph)

        # we can now load the saved model
        i = PackageImporter(f1)
        r2 = i.load_pickle('model', 'model.pkl')

        # test that it works
        input = torch.rand(1, 3, 224, 224)
        ref = resnet(input)
        self.assertTrue(torch.allclose(r2(input), ref))

        # functions exist also to get at the private modules in each package
        torchvision = i.import_module('torchvision')

        f2 = self.temp()
        # if we are doing transfer learning we might want to re-save
        # things that were loaded from a package.
        # We need to tell the exporter about any modules that
        # came from imported packages so that it can resolve
        # class names like torchvision.models.resnet.ResNet
        # to their source code.
        with PackageExporter(f2, verbose=False, importer=OrderedImporter(i, SysImporter)) as e:
            # e.importers is a list of module importing functions
            # that by default contains importlib.import_module.
            # it is searched in order until the first success and
            # that module is taken to be what torchvision.models.resnet
            # should be in this code package. In the case of name collisions,
            # such as trying to save a ResNet from two different packages,
            # we take the first thing found in the path, so only ResNet objects from
            # one importer will work. This avoids a bunch of name mangling in
            # the source code. If you need to actually mix ResNet objects,
            # we suggest reconstructing the model objects using code from a single package
            # using functions like save_state_dict and load_state_dict to transfer state
            # to the correct code objects.
            e.save_pickle('model', 'model.pkl', r2)

        i2 = PackageImporter(f2)
        r3 = i2.load_pickle('model', 'model.pkl')
        self.assertTrue(torch.allclose(r3(input), ref))

        # test we can load from a directory
        import zipfile
        zf = zipfile.ZipFile(f1, 'r')

        with TemporaryDirectory() as td:
            zf.extractall(path=td)
            iz = PackageImporter(str(Path(td) / Path(f1).name))
            r4 = iz.load_pickle('model', 'model.pkl')
            self.assertTrue(torch.allclose(r4(input), ref))

    @skipIfNoTorchVision
    def test_model_save(self):

        # This example shows how you might package a model
        # so that the creator of the model has flexibility about
        # how they want to save it but the 'server' can always
        # use the same API to load the package.

        # The convension is for each model to provide a
        # 'model' package with a 'load' function that actual
        # reads the model out of the archive.

        # How the load function is implemented is up to the
        # the packager.

        # get our normal torchvision resnet
        resnet = resnet18()


        f1 = self.temp()
        # Option 1: save by pickling the whole model
        # + single-line, similar to torch.jit.save
        # - more difficult to edit the code after the model is created
        with PackageExporter(f1, verbose=False) as e:
            e.save_pickle('model', 'pickled', resnet)
            # note that this source is the same for all models in this approach
            # so it can be made part of an API that just takes the model and
            # packages it with this source.
            src = """\
import resources # gives you access to the importer from within the package

# server knows to call model.load() to get the model,
# maybe in the future it passes options as arguments by convension
def load():
    return resources.load_pickle('model', 'pickled')
        """
            e.save_source_string('model', src, is_package=True)

        f2 = self.temp()
        # Option 2: save with state dict
        # - more code to write to save/load the model
        # + but this code can be edited later to adjust adapt the model later
        with PackageExporter(f2, verbose=False) as e:
            e.save_pickle('model', 'state_dict', resnet.state_dict())
            src = """\
import resources # gives you access to the importer from within the package
from torchvision.models.resnet import resnet18
def load():
    # if you want, you can later edit how resnet is constructed here
    # to edit the model in the package, while still loading the original
    # state dict weights
    r = resnet18()
    state_dict = resources.load_pickle('model', 'state_dict')
    r.load_state_dict(state_dict)
    return r
        """
            e.save_source_string('model', src, is_package=True)



        # regardless of how we chose to package, we can now use the model in a server in the same way
        input = torch.rand(1, 3, 224, 224)
        results = []
        for m in [f1, f2]:
            importer = PackageImporter(m)
            the_model = importer.import_module('model').load()
            r = the_model(input)
            results.append(r)

        self.assertTrue(torch.allclose(*results))

    @skipIfNoTorchVision
    def test_script_resnet(self):
        resnet = resnet18()

        f1 = self.temp()
        # Option 1: save by pickling the whole model
        # + single-line, similar to torch.jit.save
        # - more difficult to edit the code after the model is created
        with PackageExporter(f1, verbose=False) as e:
            e.save_pickle('model', 'pickled', resnet)

        i = PackageImporter(f1)
        loaded = i.load_pickle('model', 'pickled')
        torch.jit.script(loaded)


    def test_module_glob(self):
        from torch.package.package_exporter import _GlobGroup

        def check(include, exclude, should_match, should_not_match):
            x = _GlobGroup(include, exclude)
            for e in should_match:
                self.assertTrue(x.matches(e))
            for e in should_not_match:
                self.assertFalse(x.matches(e))

        check('torch.*', [], ['torch.foo', 'torch.bar'], ['tor.foo', 'torch.foo.bar', 'torch'])
        check('torch.**', [], ['torch.foo', 'torch.bar', 'torch.foo.bar', 'torch'], ['what.torch', 'torchvision'])
        check('torch.*.foo', [], ['torch.w.foo'], ['torch.hi.bar.baz'])
        check('torch.**.foo', [], ['torch.w.foo', 'torch.hi.bar.foo'], ['torch.f.foo.z'])
        check('torch*', [], ['torch', 'torchvision'], ['torch.f'])
        check('torch.**', ['torch.**.foo'], ['torch', 'torch.bar', 'torch.barfoo'], ['torch.foo', 'torch.some.foo'])
        check('**.torch', [], ['torch', 'bar.torch'], ['visiontorch'])

    @skipIf(version_info < (3, 7), 'mock uses __getattr__ a 3.7 feature')
    def test_pickle_mocked(self):
        import package_a.subpackage
        obj = package_a.subpackage.PackageASubpackageObject()
        obj2 = package_a.PackageAObject(obj)

        filename = self.temp()
        with PackageExporter(filename, verbose=False) as he:
            he.mock(include='package_a.subpackage')
            he.save_pickle('obj', 'obj.pkl', obj2)

        hi = PackageImporter(filename)
        with self.assertRaises(NotImplementedError):
            hi.load_pickle('obj', 'obj.pkl')

    def test_inspect_class(self):
        """Should be able to retrieve source for a packaged class."""
        import package_a.subpackage
        buffer = BytesIO()
        obj = package_a.subpackage.PackageASubpackageObject()

        with PackageExporter(buffer, verbose=False) as pe:
            pe.save_pickle('obj', 'obj.pkl', obj)

        buffer.seek(0)
        pi = PackageImporter(buffer)
        packaged_class = pi.import_module('package_a.subpackage').PackageASubpackageObject
        regular_class = package_a.subpackage.PackageASubpackageObject

        packaged_src = inspect.getsourcelines(packaged_class)
        regular_src = inspect.getsourcelines(regular_class)
        self.assertEqual(packaged_src, regular_src)

    def test_package_fx_simple(self):
        class SimpleTest(torch.nn.Module):
            def forward(self, x):
                return torch.relu(x + 3.0)

        st = SimpleTest()
        traced = symbolic_trace(st)

        f = BytesIO()
        with PackageExporter(f, verbose=False) as pe:
            pe.save_pickle('model', 'model.pkl', traced)

        f.seek(0)
        pi = PackageImporter(f)
        loaded_traced = pi.load_pickle('model', 'model.pkl')
        input = torch.rand(2, 3)
        self.assertTrue(torch.allclose(loaded_traced(input), traced(input)))

    def test_package_then_fx(self):
        from package_a.test_module import SimpleTest
        model = SimpleTest()
        f = BytesIO()
        with PackageExporter(f, verbose=False) as pe:
            pe.save_pickle('model', 'model.pkl', model)

        f.seek(0)
        pi = PackageImporter(f)
        loaded = pi.load_pickle('model', 'model.pkl')
        traced = symbolic_trace(loaded)
        input = torch.rand(2, 3)
        self.assertTrue(torch.allclose(loaded(input), traced(input)))

    def test_package_fx_package(self):
        from package_a.test_module import SimpleTest
        model = SimpleTest()
        f = BytesIO()
        with PackageExporter(f, verbose=False) as pe:
            pe.save_pickle('model', 'model.pkl', model)

        f.seek(0)
        pi = PackageImporter(f)
        loaded = pi.load_pickle('model', 'model.pkl')
        traced = symbolic_trace(loaded)

        # re-save the package exporter
        f2 = BytesIO()
        # This should fail, because we are referencing some globals that are
        # only in the package.
        with self.assertRaises(ModuleEnvError):
            with PackageExporter(f2, verbose=False) as pe:
                pe.save_pickle('model', 'model.pkl', traced)

        f2.seek(0)
        with PackageExporter(f2, verbose=False) as pe:
            # Make the package available to the exporter's environment.
            pe.module_env = ModuleEnv([pi, DefaultImporter])
            pe.save_pickle('model', 'model.pkl', traced)
        f2.seek(0)
        pi2 = PackageImporter(f2)
        loaded2 = pi2.load_pickle('model', 'model.pkl')

        input = torch.rand(2, 3)
        self.assertTrue(torch.allclose(loaded(input), loaded2(input)))

    def test_package_fx_with_imports(self):
        import package_a.subpackage

        # Manually construct a graph that invokes a leaf function
        graph = Graph()
        a = graph.placeholder('x')
        b = graph.placeholder('y')
        c = graph.call_function(package_a.subpackage.leaf_function, (a, b))
        d = graph.call_function(torch.sin, (c,))
        graph.output(d)
        gm = GraphModule(torch.nn.Module(), graph)

        f = BytesIO()
        with PackageExporter(f, verbose=False) as pe:
            pe.save_pickle('model', 'model.pkl', gm)
        f.seek(0)

        pi = PackageImporter(f)
        loaded_gm = pi.load_pickle('model', 'model.pkl')
        input_x = torch.rand(2, 3)
        input_y = torch.rand(2, 3)

        self.assertTrue(torch.allclose(loaded_gm(input_x, input_y), gm(input_x, input_y)))

        # Check that the packaged version of the leaf_function dependency is
        # not the same as in the outer env.
        packaged_dependency = pi.import_module('package_a.subpackage')
        self.assertTrue(packaged_dependency is not package_a.subpackage)


class ManglingTest(TestCase):
    def test_unique_manglers(self):
        """
        Each mangler instance should generate a unique mangled name for a given input.
        """
        a = PackageMangler()
        b = PackageMangler()
        self.assertNotEqual(a.mangle("foo.bar"), b.mangle("foo.bar"))

    def test_mangler_is_consistent(self):
        """
        Mangling the same name twice should produce the same result.
        """
        a = PackageMangler()
        self.assertEqual(a.mangle("abc.def"), a.mangle("abc.def"))

    def test_roundtrip_mangling(self):
        a = PackageMangler()
        self.assertEqual("foo", demangle(a.mangle("foo")))

    def test_is_mangled(self):
        a = PackageMangler()
        b = PackageMangler()
        self.assertTrue(is_mangled(a.mangle("foo.bar")))
        self.assertTrue(is_mangled(b.mangle("foo.bar")))

        self.assertFalse(is_mangled("foo.bar"))
        self.assertFalse(is_mangled(demangle(a.mangle("foo.bar"))))

    def test_demangler_multiple_manglers(self):
        """
        PackageDemangler should be able to demangle name generated by any PackageMangler.
        """
        a = PackageMangler()
        b = PackageMangler()

        self.assertEqual("foo.bar", demangle(a.mangle("foo.bar")))
        self.assertEqual("bar.foo", demangle(b.mangle("bar.foo")))

    def test_mangle_empty_errors(self):
        a = PackageMangler()
        with self.assertRaises(AssertionError):
            a.mangle("")

    def test_demangle_base(self):
        """
        Demangling a mangle parent directly should currently return an empty string.
        """
        a = PackageMangler()
        mangled = a.mangle("foo")
        mangle_parent = mangled.partition(".")[0]
        self.assertEqual("", demangle(mangle_parent))

    def test_mangle_prefix(self):
        a = PackageMangler()
        mangled = a.mangle("foo.bar")
        mangle_prefix = get_mangle_prefix(mangled)
        self.assertEqual(mangle_prefix + "." + "foo.bar", mangled)


class TestImporter(TestCase):
    def test_default_importer(self):
        import package_a
        import package_a.subpackage
        self.assertIs(SysImporter.import_module('package_a'), package_a)
        self.assertIs(SysImporter.import_module('package_a.subpackage'), package_a.subpackage)

    def test_default_importer_roundtrip(self):
        import package_a
        import package_a.subpackage
        importer = SysImporter
        type_ = package_a.subpackage.PackageASubpackageObject
        module_name, type_name = importer.get_name(type_)

        module = importer.import_module(module_name)
        self.assertIs(getattr(module, type_name), type_)

    def test_single_ordered_importer(self):
        import package_a
        import module_a  # noqa: F401
        buffer = BytesIO()
        with PackageExporter(buffer, verbose=False) as pe:
            pe.save_module(package_a.__name__)

        buffer.seek(0)
        importer = PackageImporter(buffer)

        # Construct an importer-only environment.
        ordered_importer = OrderedImporter(importer)

        # The module returned by this environment should be the same one that's
        # in the importer.
        self.assertIs(ordered_importer.import_module('package_a'), importer.import_module('package_a'))
        # It should not be the one available in the outer Python environment.
        self.assertIsNot(ordered_importer.import_module('package_a'), package_a)

        # We didn't package this module, so it should not be available.
        with self.assertRaises(ModuleNotFoundError):
            ordered_importer.import_module('module_a')

    def test_ordered_importer_basic(self):
        import package_a
        buffer = BytesIO()
        with PackageExporter(buffer, verbose=False) as pe:
            pe.save_module(package_a.__name__)

        buffer.seek(0)
        importer = PackageImporter(buffer)

        ordered_importer_default_first = OrderedImporter(SysImporter, importer)
        self.assertIs(ordered_importer_default_first.import_module('package_a'), package_a)

        ordered_importer_package_first = OrderedImporter(importer, SysImporter)
        self.assertIs(ordered_importer_package_first.import_module('package_a'), importer.import_module('package_a'))


if __name__ == '__main__':
    run_tests()<|MERGE_RESOLUTION|>--- conflicted
+++ resolved
@@ -1,13 +1,9 @@
+from torch.package.importer import ObjMismatchError
 from unittest import skipIf
 import inspect
 from torch.testing._internal.common_utils import TestCase, run_tests, IS_WINDOWS
 from tempfile import NamedTemporaryFile
-<<<<<<< HEAD
-from torch.package import PackageExporter, PackageImporter
-from torch.package.module_environment import ModuleEnv, DefaultImporter, ModuleEnvError
-=======
 from torch.package import PackageExporter, PackageImporter, OrderedImporter, SysImporter
->>>>>>> 4dbf88a4
 from torch.package._mangling import PackageMangler, demangle, is_mangled, get_mangle_prefix
 from pathlib import Path
 from tempfile import TemporaryDirectory
@@ -575,14 +571,13 @@
         f2 = BytesIO()
         # This should fail, because we are referencing some globals that are
         # only in the package.
-        with self.assertRaises(ModuleEnvError):
+        with self.assertRaises(ObjMismatchError):
             with PackageExporter(f2, verbose=False) as pe:
                 pe.save_pickle('model', 'model.pkl', traced)
 
         f2.seek(0)
-        with PackageExporter(f2, verbose=False) as pe:
+        with PackageExporter(f2, importer=OrderedImporter(pi, SysImporter), verbose=False) as pe:
             # Make the package available to the exporter's environment.
-            pe.module_env = ModuleEnv([pi, DefaultImporter])
             pe.save_pickle('model', 'model.pkl', traced)
         f2.seek(0)
         pi2 = PackageImporter(f2)
